<<<<<<< HEAD
import os
from typing import Tuple, List, Dict, Any
from pathlib import Path
from .base_processor import BaseProcessor
from markitdown import MarkItDown

class GenericProcessor(BaseProcessor):
    """通用文档处理器，使用markitdown提供基线服务"""
    
    def __init__(self):
        super().__init__()
        self.md = MarkItDown(enable_plugins=False)
        self.supported_extensions = [
            '.txt', '.pdf', '.xlsx', '.xls', '.pptx', '.ppt',
            '.csv', '.xml', '.html', '.htm', '.md'
        ]
    
    def can_process(self, file_path: str) -> bool:
        """判断是否可以处理该文件类型"""
        file_ext = Path(file_path).suffix.lower()
        return file_ext in self.supported_extensions
    
    def _extract_content_impl(self, file_path: str) -> Tuple[List[Dict[str, Any]], List[str]]:
        """提取文档内容，返回结构化块列表"""
        try:
            result = self.md.convert(file_path)
            markdown_text = result.text_content
            
            blocks = [
                {
                    "type": "heading",
                    "level": 1,
                    "content": f"文档: {Path(file_path).name}"
                },
                {
                    "type": "text",
                    "content": markdown_text
                }
            ]
            
            # markitdown通常不会提取图片文件，所以返回空列表
            image_paths = []
            
            return blocks, image_paths
            
        except Exception as e:
            raise Exception(f"通用处理器提取内容失败: {str(e)}")
    
    def get_supported_extensions(self) -> List[str]:
=======
import os
from typing import Tuple, List
from pathlib import Path
from .base_processor import BaseProcessor
from markitdown import MarkItDown

class GenericProcessor(BaseProcessor):
    """通用文档处理器，使用markitdown提供基线服务"""
    
    def __init__(self):
        super().__init__()
        self.md = MarkItDown(enable_plugins=False)
        self.supported_extensions = [
            '.txt', '.pdf', '.xlsx', '.xls', '.pptx', '.ppt',
            '.csv', '.xml', '.html', '.htm', '.md'  # 移除 .json，由专门的JSON处理器处理
        ]
    
    def can_process(self, file_path: str) -> bool:
        """判断是否可以处理该文件类型"""
        file_ext = Path(file_path).suffix.lower()
        return file_ext in self.supported_extensions
    
    def _extract_content_impl(self, file_path: str) -> Tuple[str, List[str]]:
        """提取文档内容"""
        try:
            result = self.md.convert(file_path)
            markdown_text = result.text_content
            
            # markitdown通常不会提取图片文件，所以返回空列表
            image_paths = []
            
            return markdown_text, image_paths
            
        except Exception as e:
            raise Exception(f"通用处理器提取内容失败: {str(e)}")
    
    def get_supported_extensions(self) -> List[str]:
>>>>>>> 8be2c98b
        return self.supported_extensions<|MERGE_RESOLUTION|>--- conflicted
+++ resolved
@@ -1,4 +1,3 @@
-<<<<<<< HEAD
 import os
 from typing import Tuple, List, Dict, Any
 from pathlib import Path
@@ -13,7 +12,7 @@
         self.md = MarkItDown(enable_plugins=False)
         self.supported_extensions = [
             '.txt', '.pdf', '.xlsx', '.xls', '.pptx', '.ppt',
-            '.csv', '.xml', '.html', '.htm', '.md'
+            '.csv', '.xml', '.html', '.htm', '.md'  # 移除 .json，由专门的JSON处理器处理
         ]
     
     def can_process(self, file_path: str) -> bool:
@@ -48,43 +47,4 @@
             raise Exception(f"通用处理器提取内容失败: {str(e)}")
     
     def get_supported_extensions(self) -> List[str]:
-=======
-import os
-from typing import Tuple, List
-from pathlib import Path
-from .base_processor import BaseProcessor
-from markitdown import MarkItDown
-
-class GenericProcessor(BaseProcessor):
-    """通用文档处理器，使用markitdown提供基线服务"""
-    
-    def __init__(self):
-        super().__init__()
-        self.md = MarkItDown(enable_plugins=False)
-        self.supported_extensions = [
-            '.txt', '.pdf', '.xlsx', '.xls', '.pptx', '.ppt',
-            '.csv', '.xml', '.html', '.htm', '.md'  # 移除 .json，由专门的JSON处理器处理
-        ]
-    
-    def can_process(self, file_path: str) -> bool:
-        """判断是否可以处理该文件类型"""
-        file_ext = Path(file_path).suffix.lower()
-        return file_ext in self.supported_extensions
-    
-    def _extract_content_impl(self, file_path: str) -> Tuple[str, List[str]]:
-        """提取文档内容"""
-        try:
-            result = self.md.convert(file_path)
-            markdown_text = result.text_content
-            
-            # markitdown通常不会提取图片文件，所以返回空列表
-            image_paths = []
-            
-            return markdown_text, image_paths
-            
-        except Exception as e:
-            raise Exception(f"通用处理器提取内容失败: {str(e)}")
-    
-    def get_supported_extensions(self) -> List[str]:
->>>>>>> 8be2c98b
         return self.supported_extensions