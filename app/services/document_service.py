--- conflicted
+++ resolved
@@ -1,11 +1,9 @@
 from sqlalchemy.orm import Session, joinedload
 from sqlalchemy import and_
 from fastapi import HTTPException, UploadFile
-<<<<<<< HEAD
+
 from typing import List, Optional, Dict
-=======
-from typing import List, Dict, Optional
->>>>>>> 5de00de1
+
 import os
 from pathlib import Path
 import hashlib
