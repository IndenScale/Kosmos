--- conflicted
+++ resolved
@@ -1,10 +1,7 @@
 from pydantic import BaseModel, computed_field
 from datetime import datetime
-<<<<<<< HEAD
-from typing import Optional, List, Dict
-=======
 from typing import List, Dict, Optional
->>>>>>> 5de00de1
+
 
 class DocumentBase(BaseModel):
     filename: str
